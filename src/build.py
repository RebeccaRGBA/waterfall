#! /usr/bin/env python
# -*- coding: utf-8 -*-

#   Copyright 2015 WebAssembly Community Group participants
#
#   Licensed under the Apache License, Version 2.0 (the "License");
#   you may not use this file except in compliance with the License.
#   You may obtain a copy of the License at
#
#       http://www.apache.org/licenses/LICENSE-2.0
#
#   Unless required by applicable law or agreed to in writing, software
#   distributed under the License is distributed on an "AS IS" BASIS,
#   WITHOUT WARRANTIES OR CONDITIONS OF ANY KIND, either express or implied.
#   See the License for the specific language governing permissions and
#   limitations under the License.

import glob
import json
import multiprocessing
import os
import shutil
import sys
import tarfile
import tempfile
import traceback
import urllib2
import zipfile

import assemble_files
import buildbot
import cloud
import compile_torture_tests
import execute_files
from file_util import Chdir, CopyTree, Mkdir, Remove
import host_toolchains
import link_assembly_files
import proc


SCRIPT_DIR = os.path.dirname(os.path.abspath(__file__))
WORK_DIR = os.path.join(SCRIPT_DIR, 'work')

LLVM_SRC_DIR = os.path.join(WORK_DIR, 'llvm')
CLANG_SRC_DIR = os.path.join(LLVM_SRC_DIR, 'tools', 'clang')
COMPILER_RT_SRC_DIR = os.path.join(LLVM_SRC_DIR, 'projects', 'compiler-rt')
LLVM_TEST_SUITE_SRC_DIR = os.path.join(WORK_DIR, 'llvm-test-suite')

EMSCRIPTEN_SRC_DIR = os.path.join(WORK_DIR, 'emscripten')
FASTCOMP_SRC_DIR = os.path.join(WORK_DIR, 'emscripten-fastcomp')

GCC_SRC_DIR = os.path.join(WORK_DIR, 'gcc')
GCC_TEST_DIR = os.path.join(GCC_SRC_DIR, 'gcc', 'testsuite')

V8_SRC_DIR = os.path.join(WORK_DIR, 'v8', 'v8')

JSC_SRC_DIR = os.path.join(WORK_DIR, 'jsc')

WABT_SRC_DIR = os.path.join(WORK_DIR, 'wabt')

SPEC_SRC_DIR = os.path.join(WORK_DIR, 'spec')
ML_DIR = os.path.join(SPEC_SRC_DIR, 'interpreter')
BINARYEN_SRC_DIR = os.path.join(WORK_DIR, 'binaryen')
MUSL_SRC_DIR = os.path.join(WORK_DIR, 'musl')

FIND_SVN_REV = os.path.join(SCRIPT_DIR, 'find_svn_rev.py')

PREBUILT_CLANG = os.path.join(WORK_DIR, 'chromium-clang')
PREBUILT_CLANG_TOOLS_CLANG = os.path.join(PREBUILT_CLANG, 'tools', 'clang')
PREBUILT_CLANG_BIN = os.path.join(
    PREBUILT_CLANG, 'third_party', 'llvm-build', 'Release+Asserts', 'bin')
CC = os.path.join(PREBUILT_CLANG_BIN, 'clang')
CXX = os.path.join(PREBUILT_CLANG_BIN, 'clang++')

PREBUILT_CMAKE_DIR = os.path.join(WORK_DIR, 'cmake343')
PREBUILT_CMAKE_BIN = os.path.join(PREBUILT_CMAKE_DIR, 'bin', 'cmake')

LLVM_OUT_DIR = os.path.join(WORK_DIR, 'llvm-out')
V8_OUT_DIR = os.path.join(V8_SRC_DIR, 'out.gn', 'x64.release')
JSC_OUT_DIR = os.path.join(JSC_SRC_DIR, 'current-release')
WABT_OUT_DIR = os.path.join(WORK_DIR, 'wabt-out')
BINARYEN_OUT_DIR = os.path.join(WORK_DIR, 'binaryen-out')
FASTCOMP_OUT_DIR = os.path.join(WORK_DIR, 'fastcomp-out')
MUSL_OUT_DIR = os.path.join(WORK_DIR, 'musl-out')
TORTURE_S_OUT_DIR = os.path.join(WORK_DIR, 'torture-s')
ASM2WASM_TORTURE_OUT_DIR = os.path.join(WORK_DIR, 'asm2wasm-torture-out')
EMSCRIPTENWASM_TORTURE_OUT_DIR = os.path.join(WORK_DIR, 'emwasm-torture-out')
EMSCRIPTEN_TEST_OUT_DIR = os.path.join(WORK_DIR, 'emtest-out')
EMSCRIPTEN_ASMJS_TEST_OUT_DIR = os.path.join(WORK_DIR, 'emtest-asm2wasm-out')

INSTALL_DIR = os.path.join(WORK_DIR, 'wasm-install')
INSTALL_BIN = os.path.join(INSTALL_DIR, 'bin')
INSTALL_LIB = os.path.join(INSTALL_DIR, 'lib')
INSTALL_SYSROOT = os.path.join(INSTALL_DIR, 'sysroot')

EMSCRIPTEN_CONFIG_ASMJS = os.path.join(INSTALL_DIR, 'emscripten_config')
EMSCRIPTEN_CONFIG_WASM = os.path.join(INSTALL_DIR, 'emscripten_config_vanilla')

# Avoid flakes: use cached repositories to avoid relying on external network.
GITHUB_REMOTE = 'github'
GITHUB_SSH = 'git@github.com:'
GIT_MIRROR_BASE = 'https://chromium.googlesource.com/'
LLVM_OFFICIAL_MIRROR_BASE = GIT_MIRROR_BASE + 'external/llvm.org/'
GITHUB_MIRROR_BASE = GIT_MIRROR_BASE + 'external/github.com/'
LLVM_GITHUB_MIRROR_BASE = GITHUB_MIRROR_BASE + 'llvm-mirror/'
WASM_GIT_BASE = GITHUB_MIRROR_BASE + 'WebAssembly/'
EMSCRIPTEN_GIT_BASE = GITHUB_MIRROR_BASE + 'kripken/'
MUSL_GIT_BASE = 'https://github.com/jfbastien/'
WEBKIT_GIT_BASE = 'https://github.com/WebKit/'

# Name of remote for build script to use. Don't touch origin to avoid
# clobbering any local development.
WATERFALL_REMOTE = '_waterfall'

WASM_STORAGE_BASE = 'https://wasm.storage.googleapis.com/'

# Sync OCaml from a cached tar file because the upstream repository is only
# http. The file untars into a directory of the same name as the tar file.
OCAML_VERSION = 'ocaml-4.02.2'
OCAML_TAR_NAME = OCAML_VERSION + '.tar.gz'
OCAML_URL = WASM_STORAGE_BASE + OCAML_TAR_NAME
OCAML_DIR = os.path.join(WORK_DIR, OCAML_VERSION)
OCAML_OUT_DIR = os.path.join(WORK_DIR, 'ocaml-out')
OCAML_BIN_DIR = os.path.join(OCAML_OUT_DIR, 'bin')


def IsWindows():
  return sys.platform == 'win32'


def IsLinux():
  return sys.platform == 'linux2'


def IsMac():
  return sys.platform == 'darwin'


def Executable(name, extension='.exe'):
  return name + extension if IsWindows() else name


def WindowsFSEscape(path):
  return os.path.normpath(path).replace('\\', '/')


# Use prebuilt Node.js because the buildbots don't have node preinstalled
NODE_VERSION = '7.0.0'
NODE_BASE_NAME = 'node-v' + NODE_VERSION + '-'


def NodePlatformName():
  return {'darwin': 'darwin-x64',
          'linux2': 'linux-x64',
          'win32': 'win32'}[sys.platform]


NODE_BIN = Executable(os.path.join(WORK_DIR,
                                   NODE_BASE_NAME + NodePlatformName(),
                                   'bin', 'node'))

# Known failures.
IT_IS_KNOWN = 'known_gcc_test_failures.txt'
LLVM_KNOWN_TORTURE_FAILURES = os.path.join(LLVM_SRC_DIR, 'lib', 'Target',
                                           'WebAssembly', IT_IS_KNOWN)
ASM2WASM_KNOWN_TORTURE_COMPILE_FAILURES = os.path.join(
    SCRIPT_DIR, 'test', 'asm2wasm_compile_' + IT_IS_KNOWN)
EMSCRIPTENWASM_KNOWN_TORTURE_COMPILE_FAILURES = os.path.join(
    SCRIPT_DIR, 'test', 'emwasm_compile_' + IT_IS_KNOWN)

V8_KNOWN_TORTURE_FAILURES = os.path.join(SCRIPT_DIR, 'test',
                                         'd8_' + IT_IS_KNOWN)
V8_MUSL_KNOWN_TORTURE_FAILURES = os.path.join(SCRIPT_DIR, 'test',
                                              'd8_musl_' + IT_IS_KNOWN)
JSC_KNOWN_TORTURE_FAILURES = os.path.join(SCRIPT_DIR, 'test',
                                          'jsc_' + IT_IS_KNOWN)
JSC_MUSL_KNOWN_TORTURE_FAILURES = os.path.join(SCRIPT_DIR, 'test',
                                               'jsc_musl_' + IT_IS_KNOWN)
WAST2WASM_KNOWN_TORTURE_FAILURES = os.path.join(WABT_SRC_DIR, 's2wasm_' +
                                                IT_IS_KNOWN)
SPEC_KNOWN_TORTURE_FAILURES = os.path.join(SCRIPT_DIR, 'test',
                                           'spec_' + IT_IS_KNOWN)
S2WASM_KNOWN_TORTURE_FAILURES = os.path.join(BINARYEN_SRC_DIR, 'test',
                                             's2wasm_' + IT_IS_KNOWN)
BINARYEN_SHELL_KNOWN_TORTURE_FAILURES = (
    os.path.join(BINARYEN_SRC_DIR, 'test',
                 's2wasm_known_binaryen_shell_test_failures.txt'))

ASM2WASM_KNOWN_TORTURE_FAILURES = os.path.join(
    SCRIPT_DIR, 'test', 'asm2wasm_run_' + IT_IS_KNOWN)
EMSCRIPTENWASM_KNOWN_TORTURE_FAILURES = os.path.join(
    SCRIPT_DIR, 'test', 'emwasm_run_' + IT_IS_KNOWN)


NPROC = multiprocessing.cpu_count()

# Schedulers which can kick off new builds, from:
# https://chromium.googlesource.com/chromium/tools/build/+/master/masters/master.client.wasm.llvm/builders.pyl
SCHEDULERS = {
    None: 'forced',
    'None': 'forced',
    'llvm_commits': 'llvm',
    'clang_commits': 'clang'
}

# Buildbot-provided environment.
BUILDBOT_SCHEDULER = os.environ.get('BUILDBOT_SCHEDULER', None)
SCHEDULER = SCHEDULERS[BUILDBOT_SCHEDULER]
BUILDBOT_REVISION = os.environ.get('BUILDBOT_REVISION', None)
BUILDBOT_BUILDNUMBER = os.environ.get('BUILDBOT_BUILDNUMBER', None)
BUILDBOT_BUILDERNAME = os.environ.get('BUILDBOT_BUILDERNAME', None)


# Pin the GCC revision so that new torture tests don't break the bot. This
# should be manually updated when convenient.
GCC_REVISION = 'b6125c702850488ac3bfb1079ae5c9db89989406'
GCC_CLONE_DEPTH = 1000


def CopyBinaryToArchive(binary, prefix=''):
  """All binaries are archived in the same tar file."""
  install_bin = os.path.join(INSTALL_DIR, prefix, 'bin')
  print 'Copying binary %s to archive %s' % (binary, install_bin)
  Mkdir(install_bin)
  shutil.copy2(binary, install_bin)


def CopyLibraryToArchive(library, prefix=''):
  """All libraries are archived in the same tar file."""
  install_lib = os.path.join(INSTALL_DIR, prefix, 'lib')
  print 'Copying library %s to archive %s' % (library, install_lib)
  Mkdir(install_lib)
  shutil.copy2(library, install_lib)


def Archive(directory, print_content=False):
  """Create an archive file from directory."""
  # Use the format "native" to the platform
  if not IsBuildbot():
    return
  if IsWindows():
    return Zip(directory, print_content)
  return Tar(directory, print_content)


def Tar(directory, print_content=False):
  assert os.path.isdir(directory), 'Must tar a directory to avoid tarbombs'
  (up_directory, basename) = os.path.split(directory)
  tar = os.path.join(up_directory, basename + '.tbz2')
  Remove(tar)
  if print_content:
    proc.check_call(['find', basename, '-type', 'f',
                     '-exec', 'ls', '-lhS', '{}', '+'], cwd=up_directory)
  proc.check_call(['tar', 'cjf', tar, basename], cwd=up_directory)
  proc.check_call(['ls', '-lh', tar], cwd=up_directory)
  return tar


def Zip(directory, print_content=False):
  assert os.path.isdir(directory), 'Must be a directory'
  dirname, basename = os.path.split(directory)
  archive = os.path.join(dirname, basename + '.zip')
  print 'Creating zip archive', archive
  with zipfile.ZipFile(archive, 'w', zipfile.ZIP_DEFLATED) as z:
    for root, dirs, files in os.walk(directory):
      for name in files:
        fs_path = os.path.join(root, name)
        zip_path = os.path.relpath(fs_path, os.path.dirname(directory))
        if print_content:
          print 'Adding', fs_path
        z.write(fs_path, zip_path)
  print 'Size:', os.stat(archive).st_size
  return archive


def UploadFile(local_name, remote_name):
  """Archive the file with the given name, and with the LLVM git hash."""
  if not IsBuildbot():
    return
  buildbot.Link('download', cloud.Upload(local_name, '%s/%s/%s' % (
      BUILDBOT_BUILDERNAME, BUILDBOT_BUILDNUMBER, remote_name)))


def UploadArchive(name, archive):
  """Archive the tar/zip file with the given name and the build number."""
  if not IsBuildbot():
    return
  extension = os.path.splitext(archive)[1]
  UploadFile(archive, 'wasm-%s-%s%s' % (name, BUILDBOT_BUILDNUMBER, extension))


# Repo and subproject utilities

def GitRemoteUrl(cwd, remote):
  """Get the URL of a remote."""
  return proc.check_output(
      ['git', 'config', '--get', 'remote.%s.url' % remote], cwd=cwd).strip()


def HasRemote(cwd, remote):
  """"Checked whether the named remote exists."""
  remotes = proc.check_output(['git', 'remote'], cwd=cwd).strip().splitlines()
  return remote in remotes


def AddGithubRemote(cwd):
  """When using the cloned repository for development, it's useful to have a
  remote to github because origin points at a cache which is read-only."""
  remote_url = GitRemoteUrl(cwd, WATERFALL_REMOTE)
  if WASM_GIT_BASE not in remote_url:
    print '%s not a github mirror' % cwd
    return
  if HasRemote(cwd, GITHUB_REMOTE):
    print '%s has %s as its "%s" remote' % (
        cwd, GitRemoteUrl(cwd, GITHUB_REMOTE), GITHUB_REMOTE)
    return
  remote = GITHUB_SSH + '/'.join(remote_url.split('/')[-2:])
  print '%s has no github remote, adding %s' % (cwd, remote)
  proc.check_call(['git', 'remote', 'add', GITHUB_REMOTE, remote], cwd=cwd)


def GitConfigRebaseMaster(cwd):
  """Avoid generating a non-linear history in the clone

  The upstream repository is in Subversion. Use `git pull --rebase` instead of
  git pull: llvm.org/docs/GettingStarted.html#git-mirror
  """
  proc.check_call(['git', 'config', 'branch.master.rebase', 'true'], cwd=cwd)


def RemoteBranch(branch):
  """Get the remote-qualified branch name to use for waterfall"""
  return WATERFALL_REMOTE + '/' + branch


def IsBuildbot():
  """Return True if we are running on bot, False otherwise."""
  return BUILDBOT_BUILDNUMBER is not None


def GitUpdateRemote(src_dir, git_repo, remote_name):
  try:
    proc.check_call(
        ['git', 'remote', 'set-url', remote_name, git_repo], cwd=src_dir)
  except proc.CalledProcessError:
    # If proc.check_call fails it throws an exception. 'git remote set-url'
    # fails when the remote doesn't exist, so we should try to add it.
    proc.check_call(
        ['git', 'remote', 'add', remote_name, git_repo], cwd=src_dir)


class Source(object):
  """Metadata about a sync-able source repo on the waterfall"""
  def __init__(self, name, src_dir, git_repo,
               checkout=RemoteBranch('master'), depth=None,
               custom_sync=None, no_windows=False, no_linux=False):
    self.name = name
    self.src_dir = src_dir
    self.git_repo = git_repo
    self.checkout = checkout
    self.depth = depth
    self.custom_sync = custom_sync
    # Several of these steps have not been made to work on other platforms yet.
    # Temporarily disable them.
    self.no_windows = no_windows
    self.no_linux = no_linux

  def Sync(self, good_hashes=None):
    if IsWindows() and self.no_windows:
      print "Skipping %s: Doesn't work on Windows" % self.name
      return
    if IsLinux() and self.no_linux:
      print "Skipping %s: Doesn't work on Linux" % self.name
      return
    if good_hashes and good_hashes.get(self.name):
      self.checkout = good_hashes[self.name]
    if self.custom_sync:
      self.custom_sync(self.name, self.src_dir, self.git_repo)
    else:
      self.GitCloneFetchCheckout()

  def GitCloneFetchCheckout(self):
    """Clone a git repo if not already cloned, then fetch and checkout."""
    if os.path.isdir(self.src_dir):
      print '%s directory already exists' % self.name
    else:
      clone = ['clone', self.git_repo, self.src_dir]
      if self.depth:
        clone.append('--depth')
        clone.append(str(self.depth))
      proc.check_call(['git'] + clone)

    GitUpdateRemote(self.src_dir, self.git_repo, WATERFALL_REMOTE)
    proc.check_call(['git', 'fetch', WATERFALL_REMOTE], cwd=self.src_dir)
    if not self.checkout.startswith(WATERFALL_REMOTE + '/'):
      sys.stderr.write(('WARNING: `git checkout %s` not based on waterfall '
                        'remote (%s), checking out local branch'
                        % (self.checkout, WATERFALL_REMOTE)))
    proc.check_call(['git', 'checkout', self.checkout], cwd=self.src_dir)
    AddGithubRemote(self.src_dir)

  def CurrentGitInfo(self):
    if not os.path.exists(self.src_dir):
      return None

    def pretty(fmt):
      return proc.check_output(
          ['git', 'log', '-n1', '--pretty=format:%s' % fmt],
          cwd=self.src_dir).strip()
    try:
      remote = GitRemoteUrl(self.src_dir, WATERFALL_REMOTE)
    except proc.CalledProcessError:
      # Not all checkouts have the '_waterfall' remote (e.g. the waterfall
      # itself) so fall back to origin on failure
      remote = GitRemoteUrl(self.src_dir, 'origin')

    return {
        'hash': pretty('%H'),
        'name': pretty('%aN'),
        'email': pretty('%ae'),
        'subject': pretty('%s'),
        'remote': remote,
    }

  def PrintGitStatus(self):
    """"Print the current git status for the sync target."""
    print '<<<<<<<<<< STATUS FOR', self.name, '>>>>>>>>>>'
    if os.path.exists(self.src_dir):
      proc.check_call(['git', 'status'], cwd=self.src_dir)
    print


def ChromiumFetchSync(name, work_dir, git_repo,
                      checkout=RemoteBranch('master')):
  """Some Chromium projects want to use gclient for clone and dependencies."""
  if os.path.isdir(work_dir):
    print '%s directory already exists' % name
  else:
    # Create Chromium repositories one deeper, separating .gclient files.
    parent = os.path.split(work_dir)[0]
    Mkdir(parent)
    proc.check_call(['gclient', 'config', git_repo], cwd=parent)
    proc.check_call(['git', 'clone', git_repo], cwd=parent)

  GitUpdateRemote(work_dir, git_repo, WATERFALL_REMOTE)
  proc.check_call(['git', 'fetch', WATERFALL_REMOTE], cwd=work_dir)
  proc.check_call(['git', 'checkout', checkout], cwd=work_dir)
  proc.check_call(['gclient', 'sync'], cwd=work_dir)
  return (name, work_dir)


def SyncToolchain(name, src_dir, git_repo):
  if IsWindows():
    host_toolchains.SyncWinToolchain()
  else:
    host_toolchains.SyncPrebuiltClang(name, src_dir, git_repo)
    assert os.path.isfile(CC), 'Expect clang at %s' % CC
    assert os.path.isfile(CXX), 'Expect clang++ at %s' % CXX


def SyncArchive(out_dir, name, version, url):
  """Download and extract an archive (zip, tar.gz or tar.xz) file from a URL.
     The extraction happens in WORK_DIR and the convention for our archives is
     that they contain a top-level directory containing all the files; this
     is expected to be 'out_dir', so if 'out_dir' already exists then download
     will be skipped.
  """
  if os.path.isdir(out_dir):
    print '%s directory already exists' % name
    return
  print 'Downloading %s %s from %s' % (name, version, url)
  try:
    f = urllib2.urlopen(url)
    print 'URL: %s' % f.geturl()
    print 'Info: %s' % f.info()
    with tempfile.NamedTemporaryFile() as t:
      t.write(f.read())
      t.flush()
      t.seek(0)
      print 'Extracting...'
      ext = os.path.splitext(url)[-1]
      if ext == '.zip':
        with zipfile.ZipFile(t, 'r') as zip:
          zip.extractall(path=WORK_DIR)
      elif ext == '.xz':
        proc.check_call(['tar', '-xvf', t.name], cwd=WORK_DIR)
      else:
        tarfile.open(fileobj=t).extractall(path=WORK_DIR)
  except urllib2.URLError as e:
    print 'Error downloading %s: %s' % (url, e)
    raise


def SyncPrebuiltCMake(name, src_dir, git_repo):
  if os.path.isdir(PREBUILT_CMAKE_DIR):
    print 'Prebuilt CMake directory already exists'
  else:
    platform = {'linux2': 'Linux',
                'darwin': 'Darwin',
                'win32': 'win32'}[sys.platform]
    arch = 'x86' if IsWindows() else 'x86_64'
    extension = '.zip' if IsWindows() else '.tar.gz'
    file_base = 'cmake-3.4.3-%s-%s' % (platform, arch)
    url = WASM_STORAGE_BASE + file_base + extension

    SyncArchive(PREBUILT_CMAKE_DIR, 'CMake', '3.4.3', url)

    contents_dir = os.path.join(WORK_DIR, file_base)
    if IsMac():
      contents_dir = os.path.join(contents_dir, 'CMake.app', 'Contents')

    os.rename(contents_dir, PREBUILT_CMAKE_DIR)


def SyncOCaml(name, src_dir, git_repo):
  return SyncArchive(src_dir, 'OCaml', OCAML_VERSION, OCAML_URL)


def SyncWindowsNode():
  if os.path.isfile(NODE_BIN):
    print NODE_BIN, 'already exists'
    return
  Mkdir(os.path.dirname(NODE_BIN))
  node_url = WASM_STORAGE_BASE + 'node.exe'
  print 'Downloading node.js %s from %s' % (NODE_VERSION, node_url)
  try:
    f = urllib2.urlopen(node_url)
    print 'URL: %s' % f.geturl()
    print 'Info: %s' % f.info()
    with open(NODE_BIN, 'wb') as n:
      n.write(f.read())
  except urllib2.URLError as e:
    print 'Error downloading %s: %s' % (node_url, e)
    raise
  return


def SyncPrebuiltNodeJS(name, src_dir, git_repo):
  if IsWindows():
    return SyncWindowsNode()
  extension = {'darwin': 'gz', 'linux2': 'xz'}[sys.platform]
  out_dir = os.path.join(WORK_DIR, NODE_BASE_NAME + NodePlatformName())
  tarball = NODE_BASE_NAME + NodePlatformName() + '.tar.' + extension
  node_url = WASM_STORAGE_BASE + tarball
  return SyncArchive(out_dir, name, NODE_VERSION, node_url)


def NoSync(*args):
  pass


ALL_SOURCES = [
    Source('waterfall', SCRIPT_DIR, None, custom_sync=NoSync),
    Source('llvm', LLVM_SRC_DIR,
           LLVM_GITHUB_MIRROR_BASE + 'llvm'),
    Source('clang', CLANG_SRC_DIR,
           LLVM_GITHUB_MIRROR_BASE + 'clang'),
    Source('compiler-rt', COMPILER_RT_SRC_DIR,
           LLVM_OFFICIAL_MIRROR_BASE + 'compiler-rt'),
    # TODO(dschuff): re-enable this when we switch back to external/llvm.org
    # as the git mirror base, or when we actually begin to use it.
    # Source('llvm-test-suite', LLVM_TEST_SUITE_SRC_DIR,
    #        LLVM_MIRROR_BASE + 'test-suite'),
    Source('emscripten', EMSCRIPTEN_SRC_DIR,
           EMSCRIPTEN_GIT_BASE + 'emscripten',
           checkout=RemoteBranch('incoming')),
    Source('fastcomp', FASTCOMP_SRC_DIR,
           EMSCRIPTEN_GIT_BASE + 'emscripten-fastcomp',
           checkout=RemoteBranch('incoming')),
    Source('fastcomp-clang',
           os.path.join(FASTCOMP_SRC_DIR, 'tools', 'clang'),
           EMSCRIPTEN_GIT_BASE + 'emscripten-fastcomp-clang',
           checkout=RemoteBranch('incoming')),
    Source('gcc', GCC_SRC_DIR,
           GIT_MIRROR_BASE + 'chromiumos/third_party/gcc',
           checkout=GCC_REVISION, depth=GCC_CLONE_DEPTH),
    Source('v8', V8_SRC_DIR,
           GIT_MIRROR_BASE + 'v8/v8',
           custom_sync=ChromiumFetchSync),
    Source('jsc', JSC_SRC_DIR,
           WEBKIT_GIT_BASE + 'webkit', depth=1000),
    Source('host-toolchain', PREBUILT_CLANG,
           GIT_MIRROR_BASE + 'chromium/src/tools/clang',
           custom_sync=SyncToolchain),
    Source('cr-buildtools', os.path.join(WORK_DIR, 'build'),
           GIT_MIRROR_BASE + 'chromium/src/build'),
    Source('cmake', '', '',  # The source and git args are ignored.
           custom_sync=SyncPrebuiltCMake),
    Source('nodejs', '', '',  # The source and git args are ignored.
           custom_sync=SyncPrebuiltNodeJS),
    Source('wabt', WABT_SRC_DIR,
           WASM_GIT_BASE + 'wabt.git'),
    Source('spec', SPEC_SRC_DIR,
           WASM_GIT_BASE + 'spec.git', no_windows=True),
    Source('ocaml', OCAML_DIR, '',  # The git arg is ignored.
           custom_sync=SyncOCaml, no_windows=True),
    Source('binaryen', BINARYEN_SRC_DIR,
           WASM_GIT_BASE + 'binaryen.git'),
    Source('musl', MUSL_SRC_DIR,
           MUSL_GIT_BASE + 'musl.git',
           checkout=RemoteBranch('wasm-prototype-1'))
]


def CurrentSvnRev(path):
  return int(proc.check_output(
      [FIND_SVN_REV, 'HEAD'], cwd=path).strip())


def FindPriorSvnRev(path, goal):
  revs = proc.check_output(
      ['git', 'rev-list', RemoteBranch('master')], cwd=path).splitlines()
  for rev in revs:
    num = proc.check_output(
        [FIND_SVN_REV, rev], cwd=path).strip()
    if int(num) <= goal:
      return rev
  raise Exception('Cannot find svn rev at or before %d' % goal)


def SyncToSameSvnRev(primary, secondary):
    """Use primary's SVN rev to figure out which rev secondary goes to."""
    primary_svn_rev = CurrentSvnRev(primary)
    print 'SVN REV for %s: %d' % (primary, primary_svn_rev)
    print 'Finding prior %s rev' % secondary
    prior_rev = FindPriorSvnRev(secondary, primary_svn_rev)
    print 'Checking out %s rev: %s' % (secondary, prior_rev)
    proc.check_call(['git', 'checkout', prior_rev], cwd=secondary)


def SyncLLVMClang(good_hashes=None):
  def get_rev(rev_name):
    if good_hashes and good_hashes.get(rev_name):
      return good_hashes[rev_name]
    elif SCHEDULER == rev_name:
      return BUILDBOT_REVISION
    else:
      return RemoteBranch('master')

  proc.check_call(['git', 'checkout', get_rev('llvm')], cwd=LLVM_SRC_DIR)
  proc.check_call(['git', 'checkout', get_rev('clang')], cwd=CLANG_SRC_DIR)
  # If LLVM didn't trigger the new build then sync LLVM to the corresponding
  # clang revision, even if clang may not have triggered the build: usually
  # LLVM provides APIs which clang uses, which means that most synchronized
  # commits touch LLVM before clang. This should reduce the chance of breakage.
  primary = LLVM_SRC_DIR if SCHEDULER == 'llvm' else CLANG_SRC_DIR
  secondary = LLVM_SRC_DIR if primary == CLANG_SRC_DIR else CLANG_SRC_DIR
  SyncToSameSvnRev(primary, secondary)


def Clobber():
  if os.environ.get('BUILDBOT_CLOBBER'):
    buildbot.Step('Clobbering work dir')
    if os.path.isdir(WORK_DIR):
      shutil.rmtree(WORK_DIR)


class Filter(object):
  """Filter for source or build rules, to allow including or excluding only
     selected targets.
  """
  def __init__(self, name=None, include=None, exclude=None):
    """
    include:
      if present, only items in it will be included (if empty, nothing will
      be included).
    exclude:
      if present, items in it will be excluded.
      include ane exclude cannot both be present.
    """
    if include and exclude:
      raise Exception('Filter cannot include both include and exclude rules')

    self.name = name
    self.include = include
    self.exclude = exclude

  def Apply(self, targets):
    """Return the filtered list of targets."""
    all_names = [t.name for t in targets]
    specified_names = self.include or self.exclude or []
    missing_names = [i for i in specified_names if i not in all_names]
    if missing_names:
      raise Exception('Invalid step name(s): {0}\n\n'
                      'Valid {1} steps:\n{2}'
                      .format(missing_names, self.name,
                              TextWrapNameList(prefix='', items=targets)))

    return [t for t in targets if self.Check(t.name)]

  def Check(self, target):
    """Return true if the specified target will be run."""
    if self.include is not None:
      return target in self.include

    if self.exclude is not None:
      return target not in self.exclude
    return True

  def All(self):
    """Return true if all possible targets will be run."""
    return self.include is None and not self.exclude

  def Any(self):
    """Return true if any targets can be run."""
    return self.include is None or len(self.include)


def SyncRepos(filter, sync_lkgr=False):
  if not filter.Any():
    return
  buildbot.Step('Sync Repos')

  good_hashes = None
  if sync_lkgr:
    if sys.platform.startswith('linux'):
      buildername = 'linux'
    elif sys.platform == 'darwin':
      buildername = 'mac'
    elif sys.platform == 'win32':
      buildername = 'windows'
    else:
      raise Exception('Unknown platform: %s' % sys.platform)
    lkgr_file = os.path.join(WORK_DIR, 'lkgr.json')
    cloud.Download('%s/lkgr.json' % buildername, lkgr_file)
    lkgr = json.loads(open(lkgr_file).read())
    good_hashes = {}
    for k, v in lkgr['repositories'].iteritems():
      good_hashes[k] = v.get('hash') if v else None

  for repo in filter.Apply(ALL_SOURCES):
    repo.Sync(good_hashes)
  # Special cases
  if filter.Check('clang') and not IsWindows():
    SyncLLVMClang(good_hashes)


def GetRepoInfo():
  """Collect a readable form of all repo information here, preventing the
  summary from getting out of sync with the actual list of repos."""
  info = {}
  for r in ALL_SOURCES:
    info[r.name] = r.CurrentGitInfo()
  return info


# Build rules

def OverrideCMakeCompiler():
  if IsWindows():
    return []
  return ['-DCMAKE_C_COMPILER=' + CC,
          '-DCMAKE_CXX_COMPILER=' + CXX]


def CopyLLVMTools(build_dir, prefix=''):
  # The following isn't useful for now, and takes up space.
  Remove(os.path.join(INSTALL_DIR, prefix, 'bin', 'clang-check'))
  # The following are useful, LLVM_INSTALL_TOOLCHAIN_ONLY did away with them.
  extra_bins = map(Executable,
                   ['FileCheck', 'lli', 'llc', 'llvm-as', 'llvm-dis',
                    'llvm-link', 'llvm-mc', 'llvm-nm', 'llvm-objdump',
                    'llvm-readobj', 'opt'])
  extra_libs = ['libLLVM*.%s' % ext for ext in ['so', 'dylib', 'dll']]
  for p in [glob.glob(os.path.join(build_dir, 'bin', b)) for b in
            extra_bins]:
    for e in p:
      CopyBinaryToArchive(os.path.join(build_dir, 'bin', e), prefix)
  for p in [glob.glob(os.path.join(build_dir, 'lib', l)) for l in
            extra_libs]:
    for e in p:
      CopyLibraryToArchive(os.path.join(build_dir, 'lib', e), prefix)


def BuildEnv(build_dir, bin_subdir=False, runtime='Release'):
  if not IsWindows():
    return None
  cc_env = host_toolchains.SetUpVSEnv(build_dir)

  bin_dir = build_dir if not bin_subdir else os.path.join(build_dir, 'bin')
  Mkdir(bin_dir)
  assert runtime in ['Release', 'Debug']
  host_toolchains.CopyDlls(bin_dir, runtime)
  return cc_env


def LLVM():
  buildbot.Step('LLVM')
  Mkdir(LLVM_OUT_DIR)
  cc_env = BuildEnv(LLVM_OUT_DIR, bin_subdir=True)
  build_dylib = 'ON' if not IsWindows() else 'OFF'
  command = [PREBUILT_CMAKE_BIN, '-G', 'Ninja', LLVM_SRC_DIR,
             '-DCMAKE_EXPORT_COMPILE_COMMANDS=ON',
             '-DLLVM_BUILD_TESTS=ON',
             '-DCMAKE_BUILD_TYPE=Release',
             '-DCMAKE_INSTALL_PREFIX=' + INSTALL_DIR,
             '-DLLVM_INCLUDE_EXAMPLES=OFF',
             '-DCOMPILER_RT_BUILD_XRAY=OFF',
             '-DCOMPILER_RT_INCLUDE_TESTS=OFF',
             '-DCOMPILER_RT_ENABLE_IOS=OFF',
             '-DLLVM_BUILD_LLVM_DYLIB=%s' % build_dylib,
             '-DLLVM_LINK_LLVM_DYLIB=%s' % build_dylib,
             # Our mac bot's toolchain's ld64 is too old for trunk libLTO.
             '-DLLVM_TOOL_LTO_BUILD=OFF',
             '-DLLVM_INSTALL_TOOLCHAIN_ONLY=ON',
             '-DLLVM_ENABLE_ASSERTIONS=ON',
             '-DLLVM_EXPERIMENTAL_TARGETS_TO_BUILD=WebAssembly',
             '-DLLVM_TARGETS_TO_BUILD=X86']

  command.extend(OverrideCMakeCompiler())

  jobs = []
  if 'GOMA_DIR' in os.environ:
    compiler_launcher = os.path.join(os.environ['GOMA_DIR'], 'gomacc')
    jobs = ['-j', '50']
  else:
    try:
      compiler_launcher = proc.Which('ccache', WORK_DIR)
      command.extend(['-DCMAKE_%s_FLAGS=-Qunused-arguments' %
                      c for c in ['C', 'CXX']])
    except:
      compiler_launcher = None

  if compiler_launcher:
    command.extend(['-DCMAKE_%s_COMPILER_LAUNCHER=%s' %
                    (c, compiler_launcher) for c in ['C', 'CXX']])

  proc.check_call(command, cwd=LLVM_OUT_DIR, env=cc_env)
  proc.check_call(['ninja', '-v'] + jobs, cwd=LLVM_OUT_DIR, env=cc_env)

  def RunWithUnixUtils(cmd, **kwargs):
    if IsWindows():
      return proc.check_call(['git', 'bash'] + cmd, **kwargs)
    else:
      return proc.check_call(cmd, **kwargs)

  RunWithUnixUtils(['ninja', 'check-all'], cwd=LLVM_OUT_DIR, env=cc_env)
  proc.check_call(['ninja', 'install'] + jobs, cwd=LLVM_OUT_DIR, env=cc_env)

  CopyLLVMTools(LLVM_OUT_DIR)


def V8():
  buildbot.Step('V8')
  proc.check_call([os.path.join(V8_SRC_DIR, 'tools', 'dev', 'v8gen.py'),
                   'x64.release'],
                  cwd=V8_SRC_DIR)
  jobs = []
  if 'GOMA_DIR' in os.environ:
    jobs = ['-j', '50']
  proc.check_call(['ninja', '-v', '-C', V8_OUT_DIR, 'd8', 'unittests'] + jobs,
                  cwd=V8_SRC_DIR)
  proc.check_call(['tools/run-tests.py', 'unittests', '--no-presubmit',
                   '--shell-dir', V8_OUT_DIR],
                  cwd=V8_SRC_DIR)
  to_archive = [Executable('d8'), 'natives_blob.bin', 'snapshot_blob.bin']
  for a in to_archive:
    CopyBinaryToArchive(os.path.join(V8_OUT_DIR, a))


def Jsc():
  buildbot.Step('JSC')
  Mkdir(JSC_OUT_DIR)

  proc.check_call(['xcrun', PREBUILT_CMAKE_BIN, '-Wno-dev',
                   '..', '-G', 'Ninja',
                   '-DCMAKE_BUILD_TYPE="Release"',
                   '-DPORT=Mac',
                   '-DENABLE_WEBASSEMBLY=ON'],
                  cwd=JSC_OUT_DIR)
  proc.check_call(['ninja', 'jsc'], cwd=JSC_OUT_DIR)
  proc.check_call(['../Tools/Scripts/run-javascriptcore-tests',
                   '--root=bin',
                   '--filter', 'wasm',
                   '--no-build', '--no-testapi'],
                  cwd=JSC_OUT_DIR)
  to_archive = [Executable(os.path.join('bin', 'jsc'))]
  for a in to_archive:
    CopyBinaryToArchive(os.path.join(JSC_OUT_DIR, a))


def Wabt():
  buildbot.Step('WABT')
  Mkdir(WABT_OUT_DIR)
  cc_env = BuildEnv(WABT_OUT_DIR)

  proc.check_call([PREBUILT_CMAKE_BIN, '-G', 'Ninja', WABT_SRC_DIR,
                   '-DCMAKE_BUILD_TYPE=Release',
                   '-DCMAKE_INSTALL_PREFIX=%s' % INSTALL_DIR,
                   '-DBUILD_TESTS=OFF'] + OverrideCMakeCompiler(),
                  cwd=WABT_OUT_DIR, env=cc_env)
  proc.check_call(['ninja'], cwd=WABT_OUT_DIR, env=cc_env)
  proc.check_call(['ninja', 'install'], cwd=WABT_OUT_DIR, env=cc_env)


def OCaml():
  buildbot.Step('OCaml')
  makefile = os.path.join(OCAML_DIR, 'config', 'Makefile')
  if not os.path.isfile(makefile):
    configure = os.path.join(OCAML_DIR, 'configure')
    cc_flag = ['-cc', CC] if sys.platform != 'darwin' else []
    proc.check_call(
        [configure, '-prefix', OCAML_OUT_DIR] + cc_flag, cwd=OCAML_DIR)
  proc.check_call(['make', 'world.opt', '-j%s' % NPROC], cwd=OCAML_DIR)
  proc.check_call(['make', 'install'], cwd=OCAML_DIR)
  ocamlbuild = os.path.join(OCAML_BIN_DIR, 'ocamlbuild')
  assert os.path.isfile(ocamlbuild), 'Expected installed %s' % ocamlbuild
  os.environ['PATH'] = OCAML_BIN_DIR + os.pathsep + os.environ['PATH']


def Spec():
  buildbot.Step('spec')
  # Spec builds in-tree. Always clobber and run the tests.
  proc.check_call(['make', 'clean'], cwd=ML_DIR)
  proc.check_call(['make', 'all'], cwd=ML_DIR)
  wasm = os.path.join(ML_DIR, 'wasm.opt')
  CopyBinaryToArchive(wasm)


def Binaryen():
  buildbot.Step('binaryen')
  Mkdir(BINARYEN_OUT_DIR)
  # Currently it's a bad idea to do a non-asserts build of Binaryen
  cc_env = BuildEnv(BINARYEN_OUT_DIR, bin_subdir=True, runtime='Debug')

  proc.check_call(
      [PREBUILT_CMAKE_BIN, '-G', 'Ninja', BINARYEN_SRC_DIR,
       '-DCMAKE_BUILD_TYPE=Release',
       '-DCMAKE_INSTALL_PREFIX=%s' % INSTALL_DIR] + OverrideCMakeCompiler(),
      cwd=BINARYEN_OUT_DIR, env=cc_env)
  proc.check_call(['ninja', '-v'], cwd=BINARYEN_OUT_DIR, env=cc_env)
  proc.check_call(['ninja', 'install'], cwd=BINARYEN_OUT_DIR, env=cc_env)


def Fastcomp():
  buildbot.Step('fastcomp')
  Mkdir(FASTCOMP_OUT_DIR)
  install_dir = os.path.join(INSTALL_DIR, 'fastcomp')
  build_dylib = 'ON' if not IsWindows() else 'OFF'
  cc_env = BuildEnv(FASTCOMP_OUT_DIR, bin_subdir=True)
  proc.check_call(
      [PREBUILT_CMAKE_BIN, '-G', 'Ninja', FASTCOMP_SRC_DIR,
       '-DCMAKE_EXPORT_COMPILE_COMMANDS=ON',
       '-DCMAKE_BUILD_TYPE=Release',
       '-DCMAKE_INSTALL_PREFIX=' + install_dir,
       '-DLLVM_INCLUDE_EXAMPLES=OFF',
       '-DLLVM_BUILD_LLVM_DYLIB=%s' % build_dylib,
       '-DLLVM_LINK_LLVM_DYLIB=%s' % build_dylib,
       '-DLLVM_INSTALL_TOOLCHAIN_ONLY=ON',
       '-DLLVM_TARGETS_TO_BUILD=X86;JSBackend',
       '-DLLVM_ENABLE_ASSERTIONS=ON'] + OverrideCMakeCompiler(),
      cwd=FASTCOMP_OUT_DIR, env=cc_env)
  proc.check_call(['ninja'], cwd=FASTCOMP_OUT_DIR, env=cc_env)
  proc.check_call(['ninja', 'install'], cwd=FASTCOMP_OUT_DIR, env=cc_env)
  # Fastcomp has a different install location than the rest of the tools
  BuildEnv(install_dir, bin_subdir=True)
  CopyLLVMTools(FASTCOMP_OUT_DIR, 'fastcomp')


def Emscripten(use_asm=True):
  buildbot.Step('emscripten')
  # Remove cached library builds (e.g. libc, libc++) to force them to be
  # rebuilt in the step below.
  Remove(os.path.expanduser(os.path.join('~', '.emscripten_cache')))
  emscripten_dir = os.path.join(INSTALL_DIR, 'emscripten')
  Remove(emscripten_dir)
  print 'Copying directory %s to %s' % (EMSCRIPTEN_SRC_DIR, emscripten_dir)
  shutil.copytree(EMSCRIPTEN_SRC_DIR,
                  emscripten_dir,
                  symlinks=True,
                  # Ignore the big git blob so it doesn't get archived.
                  ignore=shutil.ignore_patterns('.git'))

  def WriteEmscriptenConfig(infile, outfile):
    with open(infile) as config:
      text = config.read().replace('{{WASM_INSTALL}}',
                                   WindowsFSEscape(INSTALL_DIR))
      text = text.replace('{{PREBUILT_NODE}}', WindowsFSEscape(NODE_BIN))
    with open(outfile, 'w') as config:
      config.write(text)

  configs = [('emwasm', EMSCRIPTEN_CONFIG_WASM)]
  if use_asm:
      # build with asm2wasm first to match the ordering of the test steps
      configs.insert(0, ('asm2wasm', EMSCRIPTEN_CONFIG_ASMJS))

  for config_name, config in configs:
    buildbot.Step('emscripten (%s)' % config_name)
    print 'Config file: ', config
    src_config = os.path.join(SCRIPT_DIR, os.path.basename(config))
    WriteEmscriptenConfig(src_config, config)
    try:
      # Build a C++ file with each active emscripten config. This causes system
      # libs to be built and cached (so we don't have that happen when building
      # tests in parallel). Do it with full debug output.
      # This depends on binaryen already being built and installed into the
      # archive/install dir.
      os.environ['EMCC_DEBUG'] = '2'
      os.environ['EM_CONFIG'] = config
      proc.check_call([
          Executable(os.path.join(emscripten_dir, 'em++'), '.bat'),
          os.path.join(EMSCRIPTEN_SRC_DIR, 'tests', 'hello_libcxx.cpp'),
          '-O2', '-s', 'BINARYEN=1', '-s', 'BINARYEN_METHOD="native-wasm"'])

    except proc.CalledProcessError:
      # Note the failure but allow the build to continue.
      buildbot.Fail()
    finally:
      del os.environ['EMCC_DEBUG']
      del os.environ['EM_CONFIG']

  wrapper = os.path.join(SCRIPT_DIR, 'emcc_wrapper.sh')
  shutil.copy2(wrapper, os.path.join(INSTALL_BIN, 'emcc'))
  shutil.copy2(wrapper, os.path.join(INSTALL_BIN, 'em++'))
  shutil.copy2(wrapper, os.path.join(INSTALL_BIN, 'emconfigure'))
  shutil.copy2(wrapper, os.path.join(INSTALL_BIN, 'emmake'))


def Musl():
  buildbot.Step('musl')
  Mkdir(MUSL_OUT_DIR)
  path = os.environ['PATH']
  try:
    if IsWindows():
      # Musl's build uses a shell script and a sed script to generate some
      # headers. For the LLVM regression tests, we run ninja under 'git bash'
      # (see above) but that doesn't work here for some reason. It turns out
      # that the V8 build has some cygwin utils, so add them to the path.
      # TODO(dschuff): see if this can be unified with the 'git bash' method
      # for LLVM.
      os.environ['PATH'] = (path + os.pathsep +
                            os.path.join(
                                V8_SRC_DIR, 'third_party', 'cygwin', 'bin'))
    proc.check_call([
        os.path.join(MUSL_SRC_DIR, 'libc.py'),
        '--clang_dir', INSTALL_BIN,
        '--binaryen_dir', os.path.join(INSTALL_BIN),
        '--sexpr_wasm', os.path.join(INSTALL_BIN, 'wast2wasm'),
        '--musl', MUSL_SRC_DIR], cwd=MUSL_OUT_DIR)
    for f in ['musl.wast', 'musl.wasm']:
      CopyLibraryToArchive(os.path.join(MUSL_OUT_DIR, f))
    CopyLibraryToArchive(os.path.join(MUSL_SRC_DIR,
                                      'arch', 'wasm32', 'wasm.js'))
    CopyTree(os.path.join(MUSL_SRC_DIR, 'include'),
             os.path.join(INSTALL_SYSROOT, 'include'))
    CopyTree(os.path.join(MUSL_SRC_DIR, 'arch', 'wasm32'),
             os.path.join(INSTALL_SYSROOT, 'include'))
  except proc.CalledProcessError:
    # Note the failure but allow the build to continue.
    buildbot.Fail()
  finally:
    os.environ['PATH'] = path


def ArchiveBinaries():
  buildbot.Step('Archive binaries')
  # All relevant binaries were copied to the LLVM directory.
  UploadArchive('binaries', Archive(INSTALL_DIR, print_content=True))


def DebianPackage():
  is_linux = sys.platform.startswith('linux')
  if not (is_linux and IsBuildbot()):
    return

  buildbot.Step('Debian package')
  top_dir = os.path.dirname(SCRIPT_DIR)
  try:
    if BUILDBOT_BUILDNUMBER:
      message = ('Automatic build %s produced on http://wasm-stat.us' %
                 BUILDBOT_BUILDNUMBER)
      version = '0.1.' + BUILDBOT_BUILDNUMBER
      proc.check_call(['dch', '-D', 'unstable', '-v', version, message],
                      cwd=top_dir)
    proc.check_call(['debuild', '--no-lintian', '-i', '-us', '-uc', '-b'],
                    cwd=top_dir)
    if BUILDBOT_BUILDNUMBER:
      proc.check_call(['git', 'checkout', 'debian/changelog'], cwd=top_dir)

      debfile = os.path.join(os.path.dirname(top_dir),
                             'wasm-toolchain_%s_amd64.deb' % version)
      UploadFile(debfile, os.path.basename(debfile))
  except proc.CalledProcessError:
    # Note the failure but allow the build to continue.
    buildbot.Fail()
    return


def CompileLLVMTorture():
  name = 'Compile LLVM Torture'
  buildbot.Step(name)
  c = Executable(os.path.join(INSTALL_BIN, 'clang'))
  cxx = Executable(os.path.join(INSTALL_BIN, 'clang++'))
  Remove(TORTURE_S_OUT_DIR)
  Mkdir(TORTURE_S_OUT_DIR)
  unexpected_result_count = compile_torture_tests.run(
      c=c, cxx=cxx, testsuite=GCC_TEST_DIR,
      sysroot_dir=INSTALL_SYSROOT,
      fails=LLVM_KNOWN_TORTURE_FAILURES,
      out=TORTURE_S_OUT_DIR)
  UploadArchive('torture-c', Archive(GCC_TEST_DIR))
  UploadArchive('torture-s', Archive(TORTURE_S_OUT_DIR))
  if 0 != unexpected_result_count:
    buildbot.Fail()


def CompileLLVMTortureBinaryen(name, em_config, outdir, fails):
  buildbot.Step('Compile LLVM Torture (%s)' % name)
  os.environ['EM_CONFIG'] = em_config
  c = Executable(os.path.join(INSTALL_DIR, 'emscripten', 'emcc'), '.bat')
  cxx = Executable(os.path.join(INSTALL_DIR, 'emscripten', 'em++'), '.bat')
  Remove(outdir)
  Mkdir(outdir)
  unexpected_result_count = compile_torture_tests.run(
      c=c, cxx=cxx, testsuite=GCC_TEST_DIR,
      sysroot_dir=INSTALL_SYSROOT,
      fails=fails,
      out=outdir,
      config='binaryen-native')
  UploadArchive('torture-' + name, Archive(outdir))
  if 0 != unexpected_result_count:
    buildbot.Fail()
  return outdir


def LinkLLVMTorture(name, linker, fails):
  buildbot.Step('Link LLVM Torture with %s' % name)
  assert os.path.isfile(linker), 'Cannot find linker at %s' % linker
  assembly_files = os.path.join(TORTURE_S_OUT_DIR, '*.s')
  out = os.path.join(WORK_DIR, 'torture-%s' % name)
  Remove(out)
  Mkdir(out)
  unexpected_result_count = link_assembly_files.run(
      linker=linker, files=assembly_files, fails=fails, out=out)
  UploadArchive('torture-%s' % name, Archive(out))
  if 0 != unexpected_result_count:
    buildbot.Fail()
  return out


def AssembleLLVMTorture(name, assembler, indir, fails):
  buildbot.Step('Assemble LLVM Torture with %s' % name)
  assert os.path.isfile(assembler), 'Cannot find assembler at %s' % assembler
  files = os.path.join(indir, '*.wast')
  out = os.path.join(WORK_DIR, 'torture-%s' % name)
  Remove(out)
  Mkdir(out)
  unexpected_result_count = assemble_files.run(
      assembler=assembler,
      files=files,
      fails=fails,
      out=out)
  UploadArchive('torture-%s' % name, Archive(out))
  if 0 != unexpected_result_count:
    buildbot.Fail()
  return out


def ExecuteLLVMTorture(name, runner, indir, fails, extension, outdir='',
                       wasmjs='', extra_files=None, warn_only=False):
  extra_files = [] if extra_files is None else extra_files

  buildbot.Step('Execute LLVM Torture (%s)' % name)
  if not indir:
    print 'Step skipped: no input'
    buildbot.Fail(True)
    return None
  assert os.path.isfile(runner), 'Cannot find runner at %s' % runner
  files = os.path.join(indir, '*.%s' % extension)
  unexpected_result_count = execute_files.run(
      runner=runner,
      files=files,
      fails=fails,
      out=outdir,
      wasmjs=wasmjs,
      extra_files=extra_files)
  if 0 != unexpected_result_count:
      buildbot.Fail(warn_only)
  return outdir


class Build(object):
<<<<<<< HEAD
  def __init__(self, name_, runnable_, no_windows=True, no_linux=False, *args, **kwargs):
=======
  def __init__(self, name_, runnable_, no_windows=False, *args, **kwargs):
>>>>>>> b8dd262e
    self.name = name_
    self.runnable = runnable_
    self.args = args
    self.kwargs = kwargs
    # Almost all of these steps depend directly or indirectly on CMake.
    # Temporarily disable them.
    self.no_windows = no_windows
    self.no_linux = no_linux

  def Run(self):
    if IsWindows() and self.no_windows:
      print "Skipping %s: Doesn't work on windows" % self.runnable.__name__
      return
    if IsLinux() and self.no_linux:
      print "Skipping %s: Doesn't work on Linux" % self.runnable.__name__
      return
    self.runnable(*self.args, **self.kwargs)


def Summary(repos):
  buildbot.Step('Summary')
  info = {'repositories': repos}
  info['build'] = BUILDBOT_BUILDNUMBER
  info['scheduler'] = SCHEDULER
  info_file = os.path.join(INSTALL_DIR, 'buildinfo.json')

  if IsBuildbot():
    info_json = json.dumps(info, indent=2)
    print info_json

    with open(info_file, 'w+') as f:
      f.write(info_json)
      f.write('\n')

  print 'Failed steps: %s.' % buildbot.Failed()
  for step in buildbot.FailedList():
    print '    %s' % step

  if IsBuildbot():
    latest_file = '%s/%s' % (BUILDBOT_BUILDERNAME, 'latest.json')
    buildbot.Link('latest.json', cloud.Upload(info_file, latest_file))

  if buildbot.Failed():
    buildbot.Fail()
  else:
    if IsBuildbot():
      lkgr_file = '%s/%s' % (BUILDBOT_BUILDERNAME, 'lkgr.json')
      buildbot.Link('lkgr.json', cloud.Upload(info_file, lkgr_file))


def AllBuilds(use_asm=False):
  return [
      # Host tools
<<<<<<< HEAD
      Build('llvm', LLVM, no_windows=False),
      Build('v8', V8, no_windows=False),
      Build('jsc', Jsc, no_windows=True, no_linux=True),
      Build('wabt', Wabt, no_windows=False),
      Build('ocaml', OCaml),
      Build('spec', Spec),
      Build('binaryen', Binaryen, no_windows=False),
      Build('fastcomp', Fastcomp, no_windows=False),
      Build('emscripten', Emscripten, use_asm),
=======
      Build('llvm', LLVM),
      Build('v8', V8),
      Build('wabt', Wabt),
      Build('ocaml', OCaml, no_windows=True),
      Build('spec', Spec, no_windows=True),
      Build('binaryen', Binaryen),
      Build('fastcomp', Fastcomp),
      Build('emscripten', Emscripten, use_asm=use_asm),
>>>>>>> b8dd262e
      # Target libs
      Build('musl', Musl),
      # Archive
      Build('archive', ArchiveBinaries),
      Build('debian', DebianPackage),
  ]


def BuildRepos(filter, use_asm=False):
  for rule in filter.Apply(AllBuilds(use_asm)):
    rule.Run()


class Test(object):
  def __init__(self, name_, runnable_, no_windows=False):
    self.name = name_
    self.runnable = runnable_
    self.no_windows = no_windows

  def Test(self):
    if IsWindows() and self.no_windows:
      print "Skipping %s: Doesn't work on windows" % self.runnable.__name__
      return
    self.runnable()


def TestBare():
  CompileLLVMTorture()
  s2wasm_out = LinkLLVMTorture(
      name='s2wasm',
      linker=Executable(os.path.join(INSTALL_BIN, 's2wasm')),
      fails=S2WASM_KNOWN_TORTURE_FAILURES)
  wast2wasm_out = AssembleLLVMTorture(
      name='wast2wasm',
      assembler=Executable(os.path.join(INSTALL_BIN, 'wast2wasm')),
      indir=s2wasm_out,
      fails=WAST2WASM_KNOWN_TORTURE_FAILURES)
  ExecuteLLVMTorture(
      name='wasm-shell',
      runner=Executable(os.path.join(INSTALL_BIN, 'wasm-shell')),
      indir=s2wasm_out,
      fails=BINARYEN_SHELL_KNOWN_TORTURE_FAILURES,
      extension='wast',
      warn_only=True)  # TODO wasm-shell is flaky when running tests.
  if not IsWindows():
    ExecuteLLVMTorture(
        name='spec',
        runner=Executable(os.path.join(INSTALL_BIN, 'wasm.opt')),
        indir=s2wasm_out,
        fails=SPEC_KNOWN_TORTURE_FAILURES,
        extension='wast')
  ExecuteLLVMTorture(
      name='d8',
      runner=Executable(os.path.join(INSTALL_BIN, 'd8')),
      indir=wast2wasm_out,
      fails=V8_KNOWN_TORTURE_FAILURES,
      extension='wasm',
      warn_only=True,
      wasmjs=os.path.join(INSTALL_LIB, 'wasm.js'))
  ExecuteLLVMTorture(
      name='d8-musl',
      runner=Executable(os.path.join(INSTALL_BIN, 'd8')),
      indir=wast2wasm_out,
      fails=V8_MUSL_KNOWN_TORTURE_FAILURES,
      extension='wasm',
      warn_only=True,
      wasmjs=os.path.join(INSTALL_LIB, 'wasm.js'),
      extra_files=[os.path.join(INSTALL_LIB, 'musl.wasm')])
  ExecuteLLVMTorture(
      name='jsc',
      runner=os.path.join(INSTALL_BIN, 'jsc'),
      indir=wast2wasm_out,
      fails=JSC_KNOWN_TORTURE_FAILURES,
      extension='wasm',
      warn_only=True,
      wasmjs=os.path.join(INSTALL_LIB, 'wasm.js'))
  ExecuteLLVMTorture(
      name='jsc-musl',
      runner=os.path.join(INSTALL_BIN, 'jsc'),
      indir=wast2wasm_out,
      fails=JSC_MUSL_KNOWN_TORTURE_FAILURES,
      extension='wasm',
      warn_only=True,
      wasmjs=os.path.join(INSTALL_LIB, 'wasm.js'),
      extra_files=[os.path.join(INSTALL_LIB, 'musl.wasm')])


def TestAsm():
  asm2wasm_out = CompileLLVMTortureBinaryen(
      'asm2wasm',
      EMSCRIPTEN_CONFIG_ASMJS,
      ASM2WASM_TORTURE_OUT_DIR,
      ASM2WASM_KNOWN_TORTURE_COMPILE_FAILURES)
  ExecuteLLVMTorture(
      name='asm2wasm',
      runner=Executable(os.path.join(INSTALL_BIN, 'd8')),
      indir=asm2wasm_out,
      fails=ASM2WASM_KNOWN_TORTURE_FAILURES,
      extension='c.js',
      outdir=asm2wasm_out)  # emscripten's wasm.js expects all files in cwd.


def TestEmwasm():
  emscripten_wasm_out = CompileLLVMTortureBinaryen(
      'emwasm',
      EMSCRIPTEN_CONFIG_WASM,
      EMSCRIPTENWASM_TORTURE_OUT_DIR,
      EMSCRIPTENWASM_KNOWN_TORTURE_COMPILE_FAILURES)
  ExecuteLLVMTorture(
      name='emwasm',
      runner=Executable(os.path.join(INSTALL_BIN, 'd8')),
      indir=emscripten_wasm_out,
      fails=EMSCRIPTENWASM_KNOWN_TORTURE_FAILURES,
      extension='c.js',
      outdir=emscripten_wasm_out)


def ExecuteEmscriptenTestSuite(name, config, outdir, warn_only):
  buildbot.Step('Execute emscripten testsuite (%s)' % name)
  Mkdir(outdir)
  try:
    proc.check_call(
        [os.path.join(INSTALL_DIR, 'emscripten', 'tests', 'runner.py'),
         'binaryen2', '--em-config', config],
        cwd=outdir)
  except proc.CalledProcessError:
    buildbot.Fail(warn_only)


def TestEmtest():
  ExecuteEmscriptenTestSuite(
      'emwasm',
      EMSCRIPTEN_CONFIG_WASM,
      EMSCRIPTEN_TEST_OUT_DIR,
      warn_only=True)


def TestEmtestAsm2Wasm():
  ExecuteEmscriptenTestSuite(
      'asm2wasm',
      EMSCRIPTEN_CONFIG_ASMJS,
      EMSCRIPTEN_ASMJS_TEST_OUT_DIR,
      warn_only=False)


ALL_TESTS = [
    Test('bare', TestBare),
    Test('asm', TestAsm),
    Test('emwasm', TestEmwasm),
    Test('emtest', TestEmtest, no_windows=True),
    Test('emtest-asm', TestEmtestAsm2Wasm, no_windows=True),
]


def TextWrapNameList(prefix, items):
  import textwrap
  width = 80  # TODO(binji): better guess?
  names = sorted(item.name for item in items)
  return '%s%s' % (prefix, textwrap.fill(' '.join(names), width,
                                         initial_indent='  ',
                                         subsequent_indent='  '))


def ParseArgs():
  import argparse

  def SplitComma(arg):
    if not arg:
      return None
    return arg.split(',')

  epilog = '\n\n'.join([
      TextWrapNameList('sync targets:\n', ALL_SOURCES),
      TextWrapNameList('build targets:\n', AllBuilds()),
      TextWrapNameList('test targets:\n', ALL_TESTS),
  ])

  parser = argparse.ArgumentParser(
      description='Wasm waterfall top-level CI script',
      formatter_class=argparse.RawDescriptionHelpFormatter,
      epilog=epilog)
  sync_grp = parser.add_mutually_exclusive_group()
  sync_grp.add_argument(
      '--no-sync', dest='sync', default=True, action='store_false',
      help='Skip fetching and checking out source repos')
  sync_grp.add_argument(
      '--sync-include', dest='sync_include', default='', type=SplitComma,
      help='Include only the comma-separated list of sync targets')
  sync_grp.add_argument(
      '--sync-exclude', dest='sync_exclude', default='', type=SplitComma,
      help='Include only the comma-separated list of sync targets')

  parser.add_argument(
      '--sync-lkgr', dest='sync_lkgr', default=False, action='store_true',
      help='When syncing, only sync up to the Last Known Good Revision '
           'for each sync target')

  build_grp = parser.add_mutually_exclusive_group()
  build_grp.add_argument(
      '--no-build', dest='build', default=True, action='store_false',
      help='Skip building source repos (also skips V8 and LLVM unit tests)')
  build_grp.add_argument(
      '--build-include', dest='build_include', default='', type=SplitComma,
      help='Include only the comma-separated list of build targets')
  build_grp.add_argument(
      '--build-exclude', dest='build_exclude', default='', type=SplitComma,
      help='Include only the comma-separated list of build targets')

  test_grp = parser.add_mutually_exclusive_group()
  test_grp.add_argument(
      '--no-test', dest='test', default=True, action='store_false',
      help='Skip running tests')
  test_grp.add_argument(
      '--test-include', dest='test_include', default='', type=SplitComma,
      help='Include only the comma-separated list of test targets')
  test_grp.add_argument(
      '--test-exclude', dest='test_exclude', default='', type=SplitComma,
      help='Include only the comma-separated list of test targets')

  parser.add_argument(
      '--git-status', dest='git_status', default=False, action='store_true',
      help='Show git status for each sync target. '
           "Doesn't sync, build, or test")

  return parser.parse_args()


def run(sync_filter, build_filter, test_filter, options):
  if options.git_status:
    for s in ALL_SOURCES:
      s.PrintGitStatus()
    return 0

  Clobber()
  Chdir(SCRIPT_DIR)
  Mkdir(WORK_DIR)
  SyncRepos(sync_filter, options.sync_lkgr)
  repos = GetRepoInfo() if IsBuildbot() else {}
  if build_filter.All():
    Remove(INSTALL_DIR)
    Mkdir(INSTALL_DIR)
    Mkdir(INSTALL_BIN)
    Mkdir(INSTALL_LIB)

  # Add prebuilt cmake to PATH so any subprocesses use a consistent cmake.
  os.environ['PATH'] = (os.path.join(PREBUILT_CMAKE_DIR, 'bin') +
                        os.pathsep + os.environ['PATH'])

  # TODO(dschuff): Figure out how to make these statically linked?
  if IsWindows():
    host_toolchains.CopyDlls(INSTALL_BIN, 'Debug')

  try:
    BuildRepos(build_filter,
               test_filter.Check('asm') or test_filter.Check('emtest-asm'))
  except Exception:
    # If any exception reaches here, do not attempt to run the tests; just
    # log the error for buildbot and exit
    print "Exception thrown in build step."
    traceback.print_exc()
    buildbot.Fail()
    Summary(repos)
    return 1

  for t in test_filter.Apply(ALL_TESTS):
    t.Test()

  # Keep the summary step last: it'll be marked as red if the return code is
  # non-zero. Individual steps are marked as red with buildbot.Fail().
  Summary(repos)
  return buildbot.Failed()


def main():
  import time
  start = time.time()
  options = ParseArgs()

  sync_include = options.sync_include if options.sync else []
  sync_filter = Filter('sync', sync_include, options.sync_exclude)
  build_include = options.build_include if options.build else []
  build_filter = Filter('build', build_include, options.build_exclude)
  test_include = options.test_include if options.test else []
  test_filter = Filter('test', test_include, options.test_exclude)

  if IsBuildbot():
    # Chrome's buildbot infra includes in its paths a module called 'tools'
    # which conflicts with emscripten's own 'tools' module and overrides the
    # emscripten test runner's import. We don't need that infra in this script,
    # so we just scrub it from the environment.
    del os.environ['PYTHONPATH']

  try:
    ret = run(sync_filter, build_filter, test_filter, options)
    print 'Completed in {}s'.format(time.time() - start)
    return ret
  except:
    traceback.print_exc()
    # If an except is raised during one of the steps we still need to
    # print the @@@STEP_FAILURE@@@ annotation otherwise the annotator
    # makes the failed stap as green:
    # TODO(sbc): Remove this if the annotator is fixed: http://crbug.com/647357
    if buildbot.current_step:
      buildbot.Fail()
    return 1


if __name__ == '__main__':
  sys.exit(main())<|MERGE_RESOLUTION|>--- conflicted
+++ resolved
@@ -1180,11 +1180,7 @@
 
 
 class Build(object):
-<<<<<<< HEAD
-  def __init__(self, name_, runnable_, no_windows=True, no_linux=False, *args, **kwargs):
-=======
-  def __init__(self, name_, runnable_, no_windows=False, *args, **kwargs):
->>>>>>> b8dd262e
+  def __init__(self, name_, runnable_, no_windows=False, no_linux=False, *args, **kwargs):
     self.name = name_
     self.runnable = runnable_
     self.args = args
@@ -1238,26 +1234,15 @@
 def AllBuilds(use_asm=False):
   return [
       # Host tools
-<<<<<<< HEAD
-      Build('llvm', LLVM, no_windows=False),
-      Build('v8', V8, no_windows=False),
-      Build('jsc', Jsc, no_windows=True, no_linux=True),
-      Build('wabt', Wabt, no_windows=False),
-      Build('ocaml', OCaml),
-      Build('spec', Spec),
-      Build('binaryen', Binaryen, no_windows=False),
-      Build('fastcomp', Fastcomp, no_windows=False),
-      Build('emscripten', Emscripten, use_asm),
-=======
       Build('llvm', LLVM),
       Build('v8', V8),
+      Build('jsc', Jsc, no_windows=True, no_linux=True),
       Build('wabt', Wabt),
       Build('ocaml', OCaml, no_windows=True),
       Build('spec', Spec, no_windows=True),
       Build('binaryen', Binaryen),
       Build('fastcomp', Fastcomp),
       Build('emscripten', Emscripten, use_asm=use_asm),
->>>>>>> b8dd262e
       # Target libs
       Build('musl', Musl),
       # Archive
